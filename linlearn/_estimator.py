# Authors: Stephane Gaiffas <stephane.gaiffas@gmail.com>
#          Ibrahim Merad <imerad7@gmail.com>
# License: BSD 3 clause
from abc import ABC, abstractmethod
from collections import namedtuple
import numpy as np
from numba import njit, jit, vectorize, prange

from ._utils import NOPYTHON, NOGIL, BOUNDSCHECK, FASTMATH, nb_float, np_float


jit_kwargs = {
    "nopython": NOPYTHON,
    "nogil": NOGIL,
    "boundscheck": BOUNDSCHECK,
    "fastmath": FASTMATH,
}


vectorize_kwargs = {
    "nopython": NOPYTHON,
    "boundscheck": BOUNDSCHECK,
    "fastmath": FASTMATH,
}

# @njit
# def inner_prod(X, fit_intercept, i, w):
#     if fit_intercept:
#         return X[i].dot(w[1:]) + w[0]
#     else:
#         return X[i].dot(w)

# TODO: definir ici une strategy

# Strategy = namedtuple("Strategy", ["grad_coordinate", "n_samples_in_block"])

# TODO


@njit
def decision_function(X, fit_intercept, w, out):
    if fit_intercept:
        # TODO: use out= in dot and + z[0] at the same time with parallelize ?
        out[:] = X.dot(w[1:]) + w[0]
    else:
        out[:] = X.dot(w)
    return out


@njit
def decision_function_coef_intercept(X, fit_intercept, coef, intercept, out):
    if fit_intercept:
        # TODO: use out= in dot and + z[0] at the same time with parallelize ?
        # intercept is in a (1,) ndarray, following scikit-learn
        out[:] = X.dot(coef) + intercept[0]
    else:
        out[:] = X.dot(coef)
    return out


################################################################
# Generic estimator
################################################################


class Estimator(ABC):
    def __init__(self, X, y, loss, fit_intercept):
        self.X = X
        self.y = y
        self.loss = loss
        self.fit_intercept = fit_intercept
        self.n_samples = y.shape[0]

    @abstractmethod
    def get_state(self):
        pass

    def partial_deriv_factory(self):
        pass

<<<<<<< HEAD
    @abstractmethod
=======
>>>>>>> db33ed04
    def grad_factory(self):
        pass


################################################################
# Empirical risk minimizer (ERM)
################################################################

StateERM = namedtuple("StateERM", ["gradient"])


class ERM(Estimator):
    def __init__(self, X, y, loss, fit_intercept):
        super().__init__(X, y, loss, fit_intercept)

    def get_state(self):
        return StateERM(
            gradient=np.empty(self.X.shape[1] + int(self.fit_intercept), dtype=np_float)
        )
        # return StateERM()

    def partial_deriv_factory(self):
        X = self.X
        y = self.y
        loss = self.loss
        deriv_loss = loss.deriv_factory()
        n_samples = self.n_samples

        if self.fit_intercept:

            @jit(**jit_kwargs)
            def partial_deriv(j, inner_products, state):
                deriv_sum = 0.0
                if j == 0:
                    for i in range(n_samples):
                        deriv_sum += deriv_loss(y[i], inner_products[i])
                    return deriv_sum / n_samples
                else:
                    for i in range(n_samples):
                        deriv_sum += deriv_loss(y[i], inner_products[i]) * X[i, j - 1]
                    return deriv_sum / n_samples

            return partial_deriv
        else:

            @jit(**jit_kwargs)
            def partial_deriv(j, inner_products, state):
                deriv_sum = 0.0
                for i in range(y.shape[0]):
                    deriv_sum += deriv_loss(y[i], inner_products[i]) * X[i, j]
                return deriv_sum / n_samples

            return partial_deriv

    def grad_factory(self):
        X = self.X
        y = self.y
        loss = self.loss
        deriv_loss = loss.deriv_factory()
        n_samples = self.n_samples

        if self.fit_intercept:

            @jit(**jit_kwargs)
            def grad(inner_products, state):
<<<<<<< HEAD
                gradient = np.zeros(X.shape[1] + 1)
                deriv = 0.0
                for i in range(n_samples):
                    deriv = deriv_loss(y[i], inner_products[i])
                    gradient[0] = deriv
                    gradient[1:] += deriv * X[i]
                return gradient / n_samples
=======
                gradient = state.gradient
                gradient.fill(0.0)
                deriv = 0.0
                for i in range(n_samples):
                    deriv = deriv_loss(y[i], inner_products[i])
                    gradient[0] += deriv
                    gradient[1:] += deriv * X[i]
                gradient /= n_samples
>>>>>>> db33ed04

            return grad
        else:

            @jit(**jit_kwargs)
            def grad(inner_products, state):
<<<<<<< HEAD
                gradient = np.zeros(X.shape[1])
                for i in range(n_samples):
                    gradient += deriv_loss(y[i], inner_products[i]) * X[i]
                return gradient / n_samples
=======
                gradient = state.gradient
                gradient.fill(0.0)
                for i in range(n_samples):
                    gradient += deriv_loss(y[i], inner_products[i]) * X[i]
                gradient /= n_samples
>>>>>>> db33ed04

            return grad


################################################################
# Median of means estimator (MOM)
################################################################


StateMOM = namedtuple("StateMOM", ["block_means", "sample_indices", "gradient"])


class MOM(Estimator):
    """MOM (Median-of-Means) estimator."""

    def __init__(self, X, y, loss, fit_intercept, n_samples_in_block):
        super().__init__(X, y, loss, fit_intercept)
        self.n_samples_in_block = n_samples_in_block
        self.n_blocks = self.n_samples // n_samples_in_block
        self.last_block_size = self.n_samples % n_samples_in_block
        if self.last_block_size > 0:
            self.n_blocks += 1

    def get_state(self):
        return StateMOM(
            block_means=np.empty(self.n_blocks, dtype=np_float),
            sample_indices=np.empty(self.n_samples, dtype=np.intp),
            gradient=np.empty(
                self.X.shape[1] + int(self.fit_intercept), dtype=np_float
            ),
        )

    def partial_deriv_factory(self):
        X = self.X
        y = self.y
        deriv_loss = self.loss.deriv_factory()
        n_samples = self.n_samples
        n_samples_in_block = self.n_samples_in_block
        n_blocks = self.n_blocks
        last_block_size = self.last_block_size

        if self.fit_intercept:

            @jit(**jit_kwargs)
            def partial_deriv(j, inner_products, state):
                sample_indices = state.sample_indices
                block_means = state.block_means

                for i in range(n_samples):
                    sample_indices[i] = i

                np.random.shuffle(sample_indices)
                # Cumulative sum in the block
                derivatives_sum_block = 0.0
                # Block counter
                n_block = 0
                if j == 0:
<<<<<<< HEAD
                    for i in range(n_samples):
                        idx = sample_indices[i]
=======
                    for i, idx in enumerate(sample_indices):
>>>>>>> db33ed04
                        derivatives_sum_block += deriv_loss(y[idx], inner_products[idx])
                        if (i != 0) and ((i + 1) % n_samples_in_block == 0):
                            block_means[n_block] = (
                                derivatives_sum_block / n_samples_in_block
                            )
                            n_block += 1
                            derivatives_sum_block = 0.0
                else:
<<<<<<< HEAD
                    for i in range(n_samples):
                        idx = sample_indices[i]
=======
                    for i, idx in enumerate(sample_indices):
>>>>>>> db33ed04
                        derivatives_sum_block += (
                            deriv_loss(y[idx], inner_products[idx]) * X[idx, j - 1]
                        )
                        if (i != 0) and ((i + 1) % n_samples_in_block == 0):
                            block_means[n_block] = (
                                derivatives_sum_block / n_samples_in_block
                            )
                            n_block += 1
                            derivatives_sum_block = 0.0

                if last_block_size != 0:
                    block_means[n_block] = derivatives_sum_block / last_block_size

                return np.median(block_means)

            return partial_deriv

        else:
            # Same function without an intercept
            @jit(**jit_kwargs)
            def partial_deriv(j, inner_products, state):
                sample_indices = state.sample_indices
                block_means = state.block_means
                for i in range(n_samples):
                    sample_indices[i] = i

                np.random.shuffle(sample_indices)
                # Cumulative sum in the block
                derivatives_sum_block = 0.0
                # Block counter
                n_block = 0
<<<<<<< HEAD
                for i in range(n_samples):
                    idx = sample_indices[i]
=======
                for i, idx in enumerate(sample_indices):
>>>>>>> db33ed04
                    derivatives_sum_block += (
                        deriv_loss(y[idx], inner_products[idx]) * X[idx, j]
                    )
                    if (i != 0) and ((i + 1) % n_samples_in_block == 0):
                        block_means[n_block] = (
                            derivatives_sum_block / n_samples_in_block
                        )
                        n_block += 1
                        derivatives_sum_block = 0.0

                if last_block_size != 0:
                    block_means[n_block] = derivatives_sum_block / last_block_size
                return np.median(block_means)

            return partial_deriv

    def grad_factory(self):
<<<<<<< HEAD
        raise Exception("don't use mom with a full gradient solver (that's gmom)")
=======
        X = self.X
        fit_intercept = self.fit_intercept
        partial_deriv = self.partial_deriv_factory()

        @jit(**jit_kwargs)
        def grad(inner_products, state):
            gradient = state.gradient

            for j in range(X.shape[1] + int(fit_intercept)):
                gradient[j] = partial_deriv(j, inner_products, state)

        return grad

>>>>>>> db33ed04

################################################################
# Trimmed means estimator (TMEAN)
################################################################


StateTMean = namedtuple(
    "StateTMean", ["deriv_samples", "deriv_samples_outer_prods", "gradient"]
)


class TMean(Estimator):
    """Trimmed-mean estimator"""

    def __init__(self, X, y, loss, fit_intercept, percentage):
        Estimator.__init__(self, X, y, loss, fit_intercept)
        self.percentage = percentage
        # Number of samples excluded from both tails (left and right)
        self.n_excluded_tails = int(self.n_samples * percentage / 2)

    def get_state(self):
        return StateTMean(
            deriv_samples=np.empty(self.n_samples, dtype=np_float),
            deriv_samples_outer_prods=np.empty(self.n_samples, dtype=np_float),
            gradient=np.empty(
                self.X.shape[1] + int(self.fit_intercept), dtype=np_float
            ),
        )

    def partial_deriv_factory(self):
        X = self.X
        y = self.y
        loss = self.loss
        deriv_loss = loss.deriv_factory()
        n_samples = self.n_samples
        n_excluded_tails = self.n_excluded_tails

        if self.fit_intercept:

            @jit(**jit_kwargs)
            def partial_deriv(j, inner_products, state):
                deriv_samples = state.deriv_samples
                if j == 0:
                    for i in range(n_samples):
                        deriv_samples[i] = deriv_loss(y[i], inner_products[i])
                else:
                    for i in range(n_samples):
                        deriv_samples[i] = (
                            deriv_loss(y[i], inner_products[i]) * X[i, j - 1]
                        )

                # TODO: Hand-made mean ?
                # TODO: Try out different sorting mechanisms, since at some point the
                #  sorting order won't change much...
                deriv_samples.sort()
                return np.mean(deriv_samples[n_excluded_tails:-n_excluded_tails])

            return partial_deriv
        else:

            @jit(**jit_kwargs)
            def partial_deriv(j, inner_products, state):
                deriv_samples = state.deriv_samples
                for i in range(n_samples):
                    deriv_samples[i] = deriv_loss(y[i], inner_products[i]) * X[i, j]

                deriv_samples.sort()
                return np.mean(deriv_samples[n_excluded_tails:-n_excluded_tails])

            return partial_deriv

    def grad_factory(self):
<<<<<<< HEAD
        raise Exception("Don't use TMean estimator for full gradient")
=======
        X = self.X
        y = self.y
        loss = self.loss
        deriv_loss = loss.deriv_factory()
        n_samples = self.n_samples
        n_excluded_tails = self.n_excluded_tails

        if self.fit_intercept:

            @jit(**jit_kwargs)
            def grad(inner_products, state):
                deriv_samples = state.deriv_samples
                deriv_samples_outer_prods = state.deriv_samples_outer_prods
                gradient = state.gradient

                gradient.fill(0.0)

                for i in range(n_samples):
                    deriv_samples[i] = deriv_loss(y[i], inner_products[i])

                deriv_samples_outer_prods[:] = deriv_samples
                deriv_samples_outer_prods.sort()

                gradient[0] = np.mean(deriv_samples_outer_prods[n_excluded_tails:-n_excluded_tails])
                for j in range(X.shape[1]):
                    deriv_samples_outer_prods[:] = deriv_samples * X[:, j]
                    deriv_samples_outer_prods.sort()
                    gradient[j+1] = np.mean(deriv_samples_outer_prods[n_excluded_tails:-n_excluded_tails])

            return grad
        else:

            @jit(**jit_kwargs)
            def grad(inner_products, state):
                deriv_samples = state.deriv_samples
                deriv_samples_outer_prods = state.deriv_samples_outer_prods
                gradient = state.gradient

                gradient.fill(0.0)

                for i in range(n_samples):
                    deriv_samples[i] = deriv_loss(y[i], inner_products[i])

                for j in range(X.shape[1]):
                    deriv_samples_outer_prods[:] = deriv_samples * X[:, j]
                    deriv_samples_outer_prods.sort()
                    gradient[j] = np.mean(deriv_samples_outer_prods[n_excluded_tails:-n_excluded_tails])


            return grad
>>>>>>> db33ed04


################################################################
# "Catoni-Holland" robust estimator
################################################################


@vectorize(**vectorize_kwargs)
def catoni(x):
    return np.sign(x) * np.log(1 + np.sign(x) * x + x * x / 2)
    # if x > 0 else -np.log(1 - x + x*x/2)


@vectorize(**vectorize_kwargs)
def khi(x):
    return 0.62 - 1 / (1 + x * x)  # np.log(0.5 + x*x)#


@vectorize(**vectorize_kwargs)
def gud(x):
    return 2 * np.arctan(np.exp(x)) - np.pi / 2 if x < 12 else np.pi / 2


@jit(**jit_kwargs)
def estimate_sigma(x, eps=0.001):
    sigma = 1.0
    x_mean = x.mean()
    delta = 1
    khi0 = khi(0.0)
    while delta > eps:
        tmp = sigma * np.sqrt(1 - (khi((x - x_mean) / sigma)).mean() / khi0)
        delta = np.abs(tmp - sigma)
        sigma = tmp
    return sigma


@jit(**jit_kwargs)
def holland_catoni_estimator(x, eps=0.001):
    # if the array is constant, do not try to estimate scale
    # the following condition is supposed to reproduce np.allclose() behavior
    if (np.abs(x[0] - x) <= ((1e-8) + (1e-5) * np.abs(x[0]))).all():
        return x[0]

    s = estimate_sigma(x) * np.sqrt(len(x) / np.log(1 / eps))
    m = 0.0
    diff = 1.0
    while diff > eps:
        tmp = m + s * gud((x - m) / s).mean()
        diff = np.abs(tmp - m)
        m = tmp
    return m


from scipy.optimize import brentq


def standard_catoni_estimator(x, eps=0.001):
    if (np.abs(x[0] - x) <= ((1e-8) + (1e-5) * np.abs(x[0]))).all():
        return x[0]
    s = estimate_sigma(x)
    res = brentq(lambda u: s * catoni((x - u) / s).mean(), np.min(x), np.max(x))
    return res


################################################################
# Holland Catoni (Holland et al.)
################################################################

StateHollandCatoni = namedtuple(
    "StateHollandCatoni", ["deriv_samples", "deriv_samples_outer_prods", "gradient"]
)


class HollandCatoni(Estimator):
    def __init__(self, X, y, loss, fit_intercept, eps=0.001):
        Estimator.__init__(self, X, y, loss, fit_intercept)
        self.eps = eps

    def get_state(self):
        return StateHollandCatoni(
            deriv_samples=np.empty(self.n_samples, dtype=np_float),
            deriv_samples_outer_prods=np.empty(self.n_samples, dtype=np_float),
            gradient=np.empty(
                self.X.shape[1] + int(self.fit_intercept), dtype=np_float
            ),
        )

    def partial_deriv_factory(self):
        X = self.X
        y = self.y
        loss = self.loss
        deriv_loss = loss.deriv_factory()
        n_samples = self.n_samples
        eps = self.eps

        if self.fit_intercept:

            @jit(**jit_kwargs)
            def partial_deriv(j, inner_products, state):
                deriv_samples = state.deriv_samples
                if j == 0:
                    for i in range(n_samples):
                        deriv_samples[i] = deriv_loss(y[i], inner_products[i])
                else:
                    for i in range(n_samples):
                        deriv_samples[i] = (
                            deriv_loss(y[i], inner_products[i]) * X[i, j - 1]
                        )

                return holland_catoni_estimator(deriv_samples, eps)

            return partial_deriv
        else:

            @jit(**jit_kwargs)
            def partial_deriv(j, inner_products, state):
                deriv_samples = state.deriv_samples
                for i in range(n_samples):
                    deriv_samples[i] = deriv_loss(y[i], inner_products[i]) * X[i, j]

                return holland_catoni_estimator(deriv_samples, eps)

            return partial_deriv

    def grad_factory(self):
<<<<<<< HEAD
        raise Exception("Don't use Catoni estimator for full gradient")

################################################################
# Holland et al. (Holland)
################################################################

StateHolland = namedtuple(
    "StateHolland", ["deriv_samples", "deriv_samples_outer_prods"]
)


class Holland(Estimator):
    def __init__(self, X, y, loss, fit_intercept, eps=0.001):
        Estimator.__init__(self, X, y, loss, fit_intercept)
        self.eps = eps

    def get_state(self):
        return StateHolland(
            deriv_samples=np.empty(self.n_samples, dtype=np_float),
            deriv_samples_outer_prods=np.empty(self.n_samples, dtype=np_float),
        )

    def partial_deriv_factory(self):
        raise ValueError("Don't use Holland with cgd (that's Catoni)")

    def grad_factory(self):
=======
>>>>>>> db33ed04
        X = self.X
        y = self.y
        loss = self.loss
        deriv_loss = loss.deriv_factory()
        n_samples = self.n_samples
        eps = self.eps

        if self.fit_intercept:

            @jit(**jit_kwargs)
            def grad(inner_products, state):
                deriv_samples = state.deriv_samples
                deriv_samples_outer_prods = state.deriv_samples_outer_prods
<<<<<<< HEAD

                gradient = np.zeros(X.shape[1] + 1)
=======
                gradient = state.gradient

                gradient.fill(0.0)
>>>>>>> db33ed04
                for i in range(n_samples):
                    deriv_samples[i] = deriv_loss(y[i], inner_products[i])
                gradient[0] = holland_catoni_estimator(deriv_samples, eps)
                for j in range(X.shape[1]):
                    deriv_samples_outer_prods[:] = deriv_samples * X[:, j]
                    gradient[j + 1] = holland_catoni_estimator(
                        deriv_samples_outer_prods, eps
                    )
<<<<<<< HEAD
                return gradient
=======
>>>>>>> db33ed04

            return grad
        else:

            @jit(**jit_kwargs)
            def grad(inner_products, state):
                deriv_samples = state.deriv_samples
                deriv_samples_outer_prods = state.deriv_samples_outer_prods
<<<<<<< HEAD

                gradient = np.zeros(X.shape[1])
=======
                gradient = state.gradient

                gradient.fill(0.0)
>>>>>>> db33ed04
                for i in range(n_samples):
                    deriv_samples[i] = deriv_loss(y[i], inner_products[i])
                for j in range(X.shape[1]):
                    deriv_samples_outer_prods[:] = deriv_samples * X[:, j]
                    gradient[j] = holland_catoni_estimator(
                        deriv_samples_outer_prods, eps
                    )
<<<<<<< HEAD
                return gradient
=======
>>>>>>> db33ed04

            return grad


################################################################
# Lecue et al. (Implicit)
################################################################

<<<<<<< HEAD
StateImplicit = namedtuple("StateImplicit", ["block_means", "sample_indices"])
=======
StateImplicit = namedtuple(
    "StateImplicit", ["block_means", "sample_indices", "gradient"]
)
>>>>>>> db33ed04


class Implicit(Estimator):
    def __init__(self, X, y, loss, fit_intercept, n_blocks):
        # assert n_blocks % 2 == 1
        super().__init__(X, y, loss, fit_intercept)
        # n_blocks must be uneven
        self.n_blocks = n_blocks + ((n_blocks + 1) % 2)
        self.n_samples_in_block = self.n_samples // n_blocks
        # no last block size, the remaining samples are just ignored
        # self.last_block_size = self.n_samples % self.n_samples_in_block
        # if self.last_block_size > 0:
        #     self.n_blocks += 1

    def get_state(self):
        return StateImplicit(
            block_means=np.empty(self.n_blocks, dtype=np_float),
            sample_indices=np.arange(self.n_samples, dtype=np.uintp),
<<<<<<< HEAD
        )

    def partial_deriv_factory(self):
        raise ValueError("don't use implicit for cgd")
=======
            gradient=np.empty(
                self.X.shape[1] + int(self.fit_intercept), dtype=np_float
            ),
        )

    def partial_deriv_factory(self):
        X = self.X
        y = self.y
        deriv_loss = self.loss.deriv_factory()
        n_samples_in_block = self.n_samples_in_block
        loss = self.loss
        value_loss = loss.value_factory()
        deriv_loss = loss.deriv_factory()

        # Better implementation of argmedian ??
        @jit(**jit_kwargs)
        def argmedian(x):
            med = np.median(x)
            id = 0
            for a in x:
                if a == med:
                    return id
                id += 1
            raise ValueError("Failed argmedian")

            # return np.argpartition(x, len(x) // 2)[len(x) // 2]

        if self.fit_intercept:

            @jit(**jit_kwargs)
            def partial_deriv(j, inner_products, state):
                sample_indices = state.sample_indices
                block_means = state.block_means

                np.random.shuffle(sample_indices)
                # Cumulative sum in the block
                objectives_sum_block = 0.0
                # Block counter
                counter = 0
                for i in sample_indices:
                    objectives_sum_block += value_loss(y[i], inner_products[i])
                    if (i != 0) and ((i + 1) % n_samples_in_block == 0):
                        block_means[counter] = objectives_sum_block / n_samples_in_block
                        counter += 1
                        objectives_sum_block = 0.0

                argmed = argmedian(block_means)

                deriv = 0.0
                if j == 0:
                    for i in sample_indices[
                             argmed * n_samples_in_block: (argmed + 1) * n_samples_in_block
                             ]:
                        deriv += deriv_loss(y[i], inner_products[i])
                else:
                    for i in sample_indices[
                             argmed * n_samples_in_block: (argmed + 1) * n_samples_in_block
                             ]:
                        deriv += deriv_loss(y[i], inner_products[i]) * X[i, j-1]

                deriv /= n_samples_in_block
                return deriv

            return partial_deriv

        else:
            # Same function without an intercept
            @jit(**jit_kwargs)
            def partial_deriv(j, inner_products, state):
                sample_indices = state.sample_indices
                block_means = state.block_means

                np.random.shuffle(sample_indices)
                # Cumulative sum in the block
                objectives_sum_block = 0.0
                # Block counter
                counter = 0
                for i in sample_indices:
                    objectives_sum_block += value_loss(y[i], inner_products[i])
                    if (i != 0) and ((i + 1) % n_samples_in_block == 0):
                        block_means[counter] = objectives_sum_block / n_samples_in_block
                        counter += 1
                        objectives_sum_block = 0.0

                argmed = argmedian(block_means)

                deriv = 0.0
                for i in sample_indices[
                         argmed * n_samples_in_block: (argmed + 1) * n_samples_in_block
                         ]:
                    deriv += deriv_loss(y[i], inner_products[i]) * X[i, j]

                deriv /= n_samples_in_block
                return deriv

            return partial_deriv
>>>>>>> db33ed04

    def grad_factory(self):
        X = self.X
        y = self.y
        loss = self.loss
        value_loss = loss.value_factory()
        deriv_loss = loss.deriv_factory()
        n_samples_in_block = self.n_samples_in_block
        n_blocks = self.n_blocks

        # Better implementation of argmedian ??
        @jit(**jit_kwargs)
        def argmedian(x):
            med = np.median(x)
            id = 0
            for a in x:
                if a == med:
                    return id
                id += 1
            raise ValueError("Failed argmedian")

            # return np.argpartition(x, len(x) // 2)[len(x) // 2]

        if self.fit_intercept:

            @jit(**jit_kwargs)
            def grad(inner_products, state):
                sample_indices = state.sample_indices
                block_means = state.block_means
<<<<<<< HEAD
=======
                gradient = state.gradient
>>>>>>> db33ed04
                # for i in range(n_samples):
                #     sample_indices[i] = i

                np.random.shuffle(sample_indices)
                # Cumulative sum in the block
                objectives_sum_block = 0.0
                # Block counter
                counter = 0
                for i in sample_indices:
                    objectives_sum_block += value_loss(y[i], inner_products[i])
                    if (i != 0) and ((i + 1) % n_samples_in_block == 0):
                        block_means[counter] = objectives_sum_block / n_samples_in_block
                        counter += 1
                        objectives_sum_block = 0.0

                argmed = argmedian(block_means)

<<<<<<< HEAD
                gradient = np.zeros(X.shape[1] + 1)
=======
                gradient.fill(0.0)
>>>>>>> db33ed04
                deriv = 0.0
                for i in sample_indices[
                    argmed * n_samples_in_block : (argmed + 1) * n_samples_in_block
                ]:
                    deriv = deriv_loss(y[i], inner_products[i])
<<<<<<< HEAD
                    gradient[0] = deriv
                    gradient[1:] += deriv * X[i]
                return gradient / n_samples_in_block
=======
                    gradient[0] += deriv
                    gradient[1:] += deriv * X[i]
                gradient /= n_samples_in_block
>>>>>>> db33ed04

            return grad
        else:

            @jit(**jit_kwargs)
            def grad(inner_products, state):
                sample_indices = state.sample_indices
                block_means = state.block_means
<<<<<<< HEAD
=======
                gradient = state.gradient
>>>>>>> db33ed04
                # for i in range(n_samples):
                #     sample_indices[i] = i

                np.random.shuffle(sample_indices)
                # Cumulative sum in the block
                objectives_sum_block = 0.0
                # Block counter
                counter = 0
                for i in sample_indices:
                    objectives_sum_block += value_loss(y[i], inner_products[i])
                    if (i != 0) and ((i + 1) % n_samples_in_block == 0):
                        block_means[counter] = objectives_sum_block / n_samples_in_block
                        counter += 1
                        objectives_sum_block = 0.0

                argmed = argmedian(block_means)

<<<<<<< HEAD
                gradient = np.zeros(X.shape[1])
=======
                gradient.fill(0.0)
>>>>>>> db33ed04
                for i in sample_indices[
                    argmed * n_samples_in_block : (argmed + 1) * n_samples_in_block
                ]:
                    gradient += deriv_loss(y[i], inner_products[i]) * X[i]
<<<<<<< HEAD
                return gradient / n_samples_in_block
=======
                gradient /= n_samples_in_block
>>>>>>> db33ed04

            return grad


################################################################
# Prasad et al. (GMOM)
################################################################

<<<<<<< HEAD
StateGMOM = namedtuple("StateGMOM", ["block_means", "sample_indices"])
=======
StateGMOM = namedtuple(
    "StateGMOM", ["block_means", "sample_indices", "grads_sum_block", "gradient"]
)
>>>>>>> db33ed04


class GMOM(Estimator):
    def __init__(self, X, y, loss, fit_intercept, n_samples_in_block):
        super().__init__(X, y, loss, fit_intercept)
        self.n_samples_in_block = n_samples_in_block
        self.n_blocks = self.n_samples // n_samples_in_block
        self.last_block_size = self.n_samples % n_samples_in_block
        if self.last_block_size > 0:
            self.n_blocks += 1

    def get_state(self):
        return StateGMOM(
            block_means=np.empty(
                (self.n_blocks, self.X.shape[1] + int(self.fit_intercept)),
                dtype=np_float,
            ),
            sample_indices=np.arange(self.n_samples, dtype=np.uintp),
<<<<<<< HEAD
        )

    def partial_deriv_factory(self):
        raise ValueError("don't use gmom for cgd")
=======
            grads_sum_block=np.empty(
                self.X.shape[1] + int(self.fit_intercept), dtype=np_float
            ),
            gradient=np.empty(
                self.X.shape[1] + int(self.fit_intercept), dtype=np_float
            ),
        )

    def partial_deriv_factory(self):
        raise ValueError("gmom estimator does not support CGD, use mom estimator instead")
>>>>>>> db33ed04

    def grad_factory(self):
        X = self.X
        y = self.y
        loss = self.loss
        deriv_loss = loss.deriv_factory()
        n_samples_in_block = self.n_samples_in_block
        n_blocks = self.n_blocks
        last_block_size = self.last_block_size

        # @njit
        @jit(**jit_kwargs)
        def gmom_njit(xs, tol=1e-7):
            # from Vardi and Zhang 2000
            n_elem, n_dim = xs.shape
            y = np.zeros(n_dim)
            dists = np.zeros(n_elem)
            inv_dists = np.zeros(n_elem)

            xsy = np.zeros_like(xs)
            for i in range(n_elem):
                y += xs[i]
            y /= xs.shape[0]
            eps = 1e-10
            delta = 1
            niter = 0
            while delta > tol:
                xsy[:] = xs - y
                dists.fill(0.0)
                for i in range(n_dim):
                    dists += xsy[:, i] ** 2  # np.linalg.norm(xsy, axis=1)
                dists[:] = np.sqrt(dists)
                inv_dists[:] = 1 / dists
                mask = dists < eps
                inv_dists[mask] = 0
                nb_too_close = (mask).sum()
                ry = np.sqrt(
                    np.sum(np.dot(inv_dists, xsy) ** 2)
                )  # np.linalg.norm(np.dot(inv_dists, xsy))
                cst = nb_too_close / ry
                y_new = (
                    max(0, 1 - cst) * np.dot(inv_dists, xs) / np.sum(inv_dists)
                    + min(1, cst) * y
                )
                delta = np.sqrt(np.sum((y - y_new) ** 2))  # np.linalg.norm(y - y_new)
                y = y_new
                niter += 1
            # print(niter)
            return y

        if self.fit_intercept:

            @jit(**jit_kwargs)
            def grad(inner_products, state):
                sample_indices = state.sample_indices
                block_means = state.block_means
<<<<<<< HEAD
=======
                gradient = state.gradient
                # Cumulative sum in the block
                grads_sum_block = state.grads_sum_block
>>>>>>> db33ed04
                # for i in range(n_samples):
                #     sample_indices[i] = i

                np.random.shuffle(sample_indices)
<<<<<<< HEAD
                # Cumulative sum in the block
                grads_sum_block = np.zeros(X.shape[1] + 1)
                # Block counter
                counter = 0
                deriv = 0.0
                for i in sample_indices:
                    deriv = deriv_loss(y[i], inner_products[i])
                    grads_sum_block[0] = deriv
                    grads_sum_block[1:] += deriv * X[i]
=======
                grads_sum_block.fill(0.0)
                # Block counter
                counter = 0
                deriv = 0.0
                for i, idx in enumerate(sample_indices):
                    deriv = deriv_loss(y[idx], inner_products[idx])
                    grads_sum_block[0] += deriv
                    grads_sum_block[1:] += deriv * X[idx]
>>>>>>> db33ed04

                    if (i != 0) and ((i + 1) % n_samples_in_block == 0):
                        block_means[counter] = grads_sum_block / n_samples_in_block
                        counter += 1
                        grads_sum_block.fill(0.0)
                if last_block_size != 0:
                    block_means[counter] = grads_sum_block / last_block_size

<<<<<<< HEAD
                return gmom_njit(block_means)
=======
                gradient[:] = gmom_njit(block_means)
>>>>>>> db33ed04

            return grad
        else:

            @jit(**jit_kwargs)
            def grad(inner_products, state):
                sample_indices = state.sample_indices
                block_means = state.block_means
<<<<<<< HEAD
=======
                gradient = state.gradient
                # Cumulative sum in the block
                grads_sum_block = state.grads_sum_block
>>>>>>> db33ed04
                # for i in range(n_samples):
                #     sample_indices[i] = i

                np.random.shuffle(sample_indices)
                # Cumulative sum in the block
<<<<<<< HEAD
                grads_sum_block = np.zeros(X.shape[1])
                # Block counter
                counter = 0
                for i in sample_indices:
                    grads_sum_block += deriv_loss(y[i], inner_products[i]) * X[i]
=======
                grads_sum_block.fill(0.0)
                # Block counter
                counter = 0
                for i, idx in enumerate(sample_indices):
                    grads_sum_block += deriv_loss(y[idx], inner_products[idx]) * X[idx]
>>>>>>> db33ed04

                    if (i != 0) and ((i + 1) % n_samples_in_block == 0):
                        block_means[counter] = grads_sum_block / n_samples_in_block
                        counter += 1
                        grads_sum_block.fill(0.0)
                if last_block_size != 0:
                    block_means[counter] = grads_sum_block / last_block_size

<<<<<<< HEAD
                return gmom_njit(block_means)

            return grad


################################################################
# SAGA estimator (SAGA_est)
################################################################

# StateSAGA = namedtuple(
#     "StateSAGA", ["deriv_samples", "mean_grad", "initialized", "j_grad_diff"]
# )
# 
# # this class exists just to provide place holder variables through the estimator state
# class SAGA_est(Estimator):
#     def __init__(self, X, y, loss, fit_intercept):
#         Estimator.__init__(self, X, y, loss, fit_intercept)
# 
#     def get_state(self):
#         return StateSAGA(
#             deriv_samples=np.empty(self.n_samples, dtype=np_float),
#             mean_grad=np.empty(
#                 self.X.shape[1] + int(self.fit_intercept), dtype=np_float
#             ),
#             initialized=False,
#             j_grad_diff=np.empty(
#                 int(self.fit_intercept) + self.X.shape[1], dtype=np_float
#             ),
#         )
# 
#     def partial_deriv_factory(self):
#         raise ValueError("Don't use SAGA estimator with cgd")
# 
#     def grad_factory(self):
#         X = self.X
#         y = self.y
#         n_samples = X.shape[0]
#         loss = self.loss
#         deriv_loss = loss.deriv_factory()
#         fit_intercept = self.fit_intercept
# 
#         if fit_intercept:
# 
#             @jit(**jit_kwargs)
#             def grad(inner_products, state):
#                 mean_grad = state.mean_grad
#                 j_grad_diff = state.j_grad_diff
#                 deriv_samples = state.deriv_samples
#                 initialized = state.initialized
#                 if not initialized:
#                     state.mean_grad.fill(0.0)
#                     for i in range(n_samples):
#                         deriv = deriv_loss(y[i], inner_products[i])
#                         mean_grad[0] += deriv
#                         mean_grad[1:] += deriv*X[i]
#                     mean_grad /= n_samples
#                     initialized = True
# 
#                 j = np.random.randint(n_samples)
#                 new_j_score = inner_products[j]
#                 new_j_der = deriv_loss(y[j], new_j_score)
# 
#                 j_grad_diff[0] = (new_j_der - state.deriv_samples[j])
#                 j_grad_diff[1:] = (new_j_der - state.deriv_samples[j]) * X[j]
#                 gradient = (state.j_grad_diff + state.mean_grad)
#                 mean_grad += j_grad_diff / X.shape[0]
#                 deriv_samples[j] = new_j_der
# 
#                 return gradient
# 
#             return grad
# 
#         else:
#             # There is no intercept, so the code changes slightly
#             @jit(**jit_kwargs)
#             def grad(inner_products, state):
#                 mean_grad = state.mean_grad
#                 j_grad_diff = state.j_grad_diff
#                 deriv_samples = state.deriv_samples
#                 initialized = state.initialized
# 
#                 if not initialized:
#                     mean_grad.fill(0.0)
#                     for i in range(n_samples):
#                         mean_grad += deriv_loss(y[i], inner_products[i]) * X[i]
#                     mean_grad /= n_samples
#                     initialized = True
# 
#                 j = np.random.randint(n_samples)
#                 new_j_score = inner_products[j]
#                 new_j_der = deriv_loss(y[j], new_j_score)
# 
#                 j_grad_diff = (new_j_der - deriv_samples[j]) * X[j]
#                 gradient = (j_grad_diff + mean_grad)
#                 mean_grad += j_grad_diff / X.shape[0]
#                 deriv_samples[j] = new_j_der
# 
#                 return gradient
# 
#             return grad

=======
                gradient[:] = gmom_njit(block_means)

            return grad

>>>>>>> db33ed04

# C5 = 0.01
# C = lambda p: C5
# print(
#     "WARNING : importing implementation of outlier robust gradient by (Prasad et al.) with arbitrary constant C(p)=%.2f"
#     % C5
# )

#
#
# def SSI(samples, subset_cardinality):
#     """original name of this function is smallest_subset_interval"""
#     if subset_cardinality < 2:
#         raise ValueError("subset_cardinality must be at least 2")
#     sorted_array = np.sort(samples)
#     differences = (
#         sorted_array[subset_cardinality - 1 :] - sorted_array[: -subset_cardinality + 1]
#     )
#     argmin = np.argmin(differences)
#     return sorted_array[argmin : argmin + subset_cardinality]
#
#
# def alg2(X, eps, delta=0.001):
#     # from Prasad et al. 2018
#     X_tilde = alg4(X, eps, delta)
#
#     n, p = X_tilde.shape
#
#     if p == 1:
#         return np.mean(X_tilde)
#
#     S = np.cov(X.T)
#     _, V = np.linalg.eigh(S)
#     PW = V[:, : p // 2] @ V[:, : p // 2].T
#
#     est1 = np.mean(X_tilde @ PW, axis=0, keepdims=True)
#
#     QV = V[:, p // 2 :]
#     est2 = alg2(X_tilde @ QV, eps, delta)
#     est2 = QV.dot(est2.T)
#     est2 = est2.reshape((1, p))
#     est = est1 + est2
#
#     return est
#
#
# def alg4(X, eps, delta=0.001):
#     # from Prasad et al. 2018
#     n, p = X.shape
#     if p == 1:
#         X_tilde = SSI(
#             X.flatten(),
#             max(
#                 2, ceil(n * (1 - eps - C5 * np.sqrt(np.log(n / delta) / n)) * (1 - eps))
#             ),
#         )
#         return X_tilde[:, np.newaxis]
#
#     a = np.array([alg2(X[:, i : i + 1], eps, delta / p) for i in range(p)])
#     dists = ((X - a.reshape((1, p))) ** 2).sum(axis=1)
#     asort = np.argsort(dists)
#     X_tilde = X[
#         asort[
#             : ceil(
#                 n
#                 * (1 - eps - C(p) * np.sqrt(np.log(n / (p * delta)) * p / n))
#                 * (1 - eps)
#             )
#         ],
#         :,
#     ]
#     return X_tilde
#
#


@jit(**jit_kwargs, parallel=True)
def row_squared_norm_dense(model):
    n_samples, n_features = model.X.shape
    if model.fit_intercept:
        norms_squared = np.ones(n_samples, dtype=model.X.dtype)
    else:
        norms_squared = np.zeros(n_samples, dtype=model.X.dtype)
    for i in prange(n_samples):
        for j in range(n_features):
            norms_squared[i] += model.X[i, j] * model.X[i, j]
    return norms_squared


def row_squared_norm(model):
    # TODO: for C and F order with aliasing
    return row_squared_norm_dense(model.no_python)


@jit(**jit_kwargs, parallel=True)
def col_squared_norm_dense(X, fit_intercept):
    n_samples, n_features = X.shape
    if fit_intercept:
        norms_squared = np.zeros(n_features + 1, dtype=X.dtype)
        # First squared norm is n_samples
        norms_squared[0] = n_samples
        for j in prange(1, n_features + 1):
            for i in range(n_samples):
                norms_squared[j] += X[i, j - 1] * X[i, j - 1]
    else:
        norms_squared = np.zeros(n_features, dtype=X.dtype)
        for j in prange(n_features):
            for i in range(n_samples):
                norms_squared[j] += X[i, j] * X[i, j]
    return norms_squared


def col_squared_norm(model):
    # TODO: for C and F order with aliasing
    return col_squared_norm_dense(model.no_python)


#
# @njit
# def grad_batch(model, w, out):
#     out.fill(0)
#     if model.fit_intercept:
#         for i in range(model.n_samples):
#             c = grad_sample_coef(model, i, w) / model.n_samples
#             out[1:] += c * model.X[i]
#             out[0] += c
#     else:
#         for i in range(model.n_samples):
#             c = grad_sample_coef(model, i, w) / model.n_samples
#             out[:] += c * model.X[i]
#     return out
#
#
# @njit(parallel=True)
# def row_squared_norm_dense(model):
#     n_samples, n_features = model.X.shape
#     if model.fit_intercept:
#         norms_squared = np.ones(n_samples, dtype=model.X.dtype)
#     else:
#         norms_squared = np.zeros(n_samples, dtype=model.X.dtype)
#     for i in prange(n_samples):
#         for j in range(n_features):
#             norms_squared[i] += model.X[i, j] * model.X[i, j]
#     return norms_squared
#
#
# def row_squared_norm(model):
#     # TODO: for C and F order with aliasing
#     return row_squared_norm_dense(model.no_python)
#
#
# @njit(parallel=True)
# def col_squared_norm_dense(model):
#     n_samples, n_features = model.X.shape
#     if model.fit_intercept:
#         norms_squared = np.zeros(n_features + 1, dtype=model.X.dtype)
#         # First squared norm is n_samples
#         norms_squared[0] = n_samples
#         for j in prange(1, n_features + 1):
#             for i in range(n_samples):
#                 norms_squared[j] += model.X[i, j - 1] * model.X[i, j - 1]
#     else:
#         norms_squared = np.zeros(n_features, dtype=model.X.dtype)
#         for j in prange(n_features):
#             for i in range(n_samples):
#                 norms_squared[j] += model.X[i, j] * model.X[i, j]
#     return norms_squared
#
#
# def col_squared_norm(model):
#     # TODO: for C and F order with aliasing
#     return col_squared_norm_dense(model.no_python)<|MERGE_RESOLUTION|>--- conflicted
+++ resolved
@@ -78,10 +78,6 @@
     def partial_deriv_factory(self):
         pass
 
-<<<<<<< HEAD
-    @abstractmethod
-=======
->>>>>>> db33ed04
     def grad_factory(self):
         pass
 
@@ -147,15 +143,6 @@
 
             @jit(**jit_kwargs)
             def grad(inner_products, state):
-<<<<<<< HEAD
-                gradient = np.zeros(X.shape[1] + 1)
-                deriv = 0.0
-                for i in range(n_samples):
-                    deriv = deriv_loss(y[i], inner_products[i])
-                    gradient[0] = deriv
-                    gradient[1:] += deriv * X[i]
-                return gradient / n_samples
-=======
                 gradient = state.gradient
                 gradient.fill(0.0)
                 deriv = 0.0
@@ -164,25 +151,17 @@
                     gradient[0] += deriv
                     gradient[1:] += deriv * X[i]
                 gradient /= n_samples
->>>>>>> db33ed04
 
             return grad
         else:
 
             @jit(**jit_kwargs)
             def grad(inner_products, state):
-<<<<<<< HEAD
-                gradient = np.zeros(X.shape[1])
-                for i in range(n_samples):
-                    gradient += deriv_loss(y[i], inner_products[i]) * X[i]
-                return gradient / n_samples
-=======
                 gradient = state.gradient
                 gradient.fill(0.0)
                 for i in range(n_samples):
                     gradient += deriv_loss(y[i], inner_products[i]) * X[i]
                 gradient /= n_samples
->>>>>>> db33ed04
 
             return grad
 
@@ -240,12 +219,7 @@
                 # Block counter
                 n_block = 0
                 if j == 0:
-<<<<<<< HEAD
-                    for i in range(n_samples):
-                        idx = sample_indices[i]
-=======
                     for i, idx in enumerate(sample_indices):
->>>>>>> db33ed04
                         derivatives_sum_block += deriv_loss(y[idx], inner_products[idx])
                         if (i != 0) and ((i + 1) % n_samples_in_block == 0):
                             block_means[n_block] = (
@@ -254,12 +228,7 @@
                             n_block += 1
                             derivatives_sum_block = 0.0
                 else:
-<<<<<<< HEAD
-                    for i in range(n_samples):
-                        idx = sample_indices[i]
-=======
                     for i, idx in enumerate(sample_indices):
->>>>>>> db33ed04
                         derivatives_sum_block += (
                             deriv_loss(y[idx], inner_products[idx]) * X[idx, j - 1]
                         )
@@ -291,12 +260,7 @@
                 derivatives_sum_block = 0.0
                 # Block counter
                 n_block = 0
-<<<<<<< HEAD
-                for i in range(n_samples):
-                    idx = sample_indices[i]
-=======
                 for i, idx in enumerate(sample_indices):
->>>>>>> db33ed04
                     derivatives_sum_block += (
                         deriv_loss(y[idx], inner_products[idx]) * X[idx, j]
                     )
@@ -314,9 +278,6 @@
             return partial_deriv
 
     def grad_factory(self):
-<<<<<<< HEAD
-        raise Exception("don't use mom with a full gradient solver (that's gmom)")
-=======
         X = self.X
         fit_intercept = self.fit_intercept
         partial_deriv = self.partial_deriv_factory()
@@ -330,7 +291,6 @@
 
         return grad
 
->>>>>>> db33ed04
 
 ################################################################
 # Trimmed means estimator (TMEAN)
@@ -403,9 +363,6 @@
             return partial_deriv
 
     def grad_factory(self):
-<<<<<<< HEAD
-        raise Exception("Don't use TMean estimator for full gradient")
-=======
         X = self.X
         y = self.y
         loss = self.loss
@@ -456,7 +413,6 @@
 
 
             return grad
->>>>>>> db33ed04
 
 
 ################################################################
@@ -582,35 +538,6 @@
             return partial_deriv
 
     def grad_factory(self):
-<<<<<<< HEAD
-        raise Exception("Don't use Catoni estimator for full gradient")
-
-################################################################
-# Holland et al. (Holland)
-################################################################
-
-StateHolland = namedtuple(
-    "StateHolland", ["deriv_samples", "deriv_samples_outer_prods"]
-)
-
-
-class Holland(Estimator):
-    def __init__(self, X, y, loss, fit_intercept, eps=0.001):
-        Estimator.__init__(self, X, y, loss, fit_intercept)
-        self.eps = eps
-
-    def get_state(self):
-        return StateHolland(
-            deriv_samples=np.empty(self.n_samples, dtype=np_float),
-            deriv_samples_outer_prods=np.empty(self.n_samples, dtype=np_float),
-        )
-
-    def partial_deriv_factory(self):
-        raise ValueError("Don't use Holland with cgd (that's Catoni)")
-
-    def grad_factory(self):
-=======
->>>>>>> db33ed04
         X = self.X
         y = self.y
         loss = self.loss
@@ -624,14 +551,9 @@
             def grad(inner_products, state):
                 deriv_samples = state.deriv_samples
                 deriv_samples_outer_prods = state.deriv_samples_outer_prods
-<<<<<<< HEAD
-
-                gradient = np.zeros(X.shape[1] + 1)
-=======
                 gradient = state.gradient
 
                 gradient.fill(0.0)
->>>>>>> db33ed04
                 for i in range(n_samples):
                     deriv_samples[i] = deriv_loss(y[i], inner_products[i])
                 gradient[0] = holland_catoni_estimator(deriv_samples, eps)
@@ -640,10 +562,6 @@
                     gradient[j + 1] = holland_catoni_estimator(
                         deriv_samples_outer_prods, eps
                     )
-<<<<<<< HEAD
-                return gradient
-=======
->>>>>>> db33ed04
 
             return grad
         else:
@@ -652,14 +570,9 @@
             def grad(inner_products, state):
                 deriv_samples = state.deriv_samples
                 deriv_samples_outer_prods = state.deriv_samples_outer_prods
-<<<<<<< HEAD
-
-                gradient = np.zeros(X.shape[1])
-=======
                 gradient = state.gradient
 
                 gradient.fill(0.0)
->>>>>>> db33ed04
                 for i in range(n_samples):
                     deriv_samples[i] = deriv_loss(y[i], inner_products[i])
                 for j in range(X.shape[1]):
@@ -667,10 +580,6 @@
                     gradient[j] = holland_catoni_estimator(
                         deriv_samples_outer_prods, eps
                     )
-<<<<<<< HEAD
-                return gradient
-=======
->>>>>>> db33ed04
 
             return grad
 
@@ -679,13 +588,9 @@
 # Lecue et al. (Implicit)
 ################################################################
 
-<<<<<<< HEAD
-StateImplicit = namedtuple("StateImplicit", ["block_means", "sample_indices"])
-=======
 StateImplicit = namedtuple(
     "StateImplicit", ["block_means", "sample_indices", "gradient"]
 )
->>>>>>> db33ed04
 
 
 class Implicit(Estimator):
@@ -704,12 +609,6 @@
         return StateImplicit(
             block_means=np.empty(self.n_blocks, dtype=np_float),
             sample_indices=np.arange(self.n_samples, dtype=np.uintp),
-<<<<<<< HEAD
-        )
-
-    def partial_deriv_factory(self):
-        raise ValueError("don't use implicit for cgd")
-=======
             gradient=np.empty(
                 self.X.shape[1] + int(self.fit_intercept), dtype=np_float
             ),
@@ -806,7 +705,6 @@
                 return deriv
 
             return partial_deriv
->>>>>>> db33ed04
 
     def grad_factory(self):
         X = self.X
@@ -836,10 +734,7 @@
             def grad(inner_products, state):
                 sample_indices = state.sample_indices
                 block_means = state.block_means
-<<<<<<< HEAD
-=======
                 gradient = state.gradient
->>>>>>> db33ed04
                 # for i in range(n_samples):
                 #     sample_indices[i] = i
 
@@ -857,25 +752,15 @@
 
                 argmed = argmedian(block_means)
 
-<<<<<<< HEAD
-                gradient = np.zeros(X.shape[1] + 1)
-=======
                 gradient.fill(0.0)
->>>>>>> db33ed04
                 deriv = 0.0
                 for i in sample_indices[
                     argmed * n_samples_in_block : (argmed + 1) * n_samples_in_block
                 ]:
                     deriv = deriv_loss(y[i], inner_products[i])
-<<<<<<< HEAD
-                    gradient[0] = deriv
-                    gradient[1:] += deriv * X[i]
-                return gradient / n_samples_in_block
-=======
                     gradient[0] += deriv
                     gradient[1:] += deriv * X[i]
                 gradient /= n_samples_in_block
->>>>>>> db33ed04
 
             return grad
         else:
@@ -884,10 +769,7 @@
             def grad(inner_products, state):
                 sample_indices = state.sample_indices
                 block_means = state.block_means
-<<<<<<< HEAD
-=======
                 gradient = state.gradient
->>>>>>> db33ed04
                 # for i in range(n_samples):
                 #     sample_indices[i] = i
 
@@ -905,20 +787,12 @@
 
                 argmed = argmedian(block_means)
 
-<<<<<<< HEAD
-                gradient = np.zeros(X.shape[1])
-=======
                 gradient.fill(0.0)
->>>>>>> db33ed04
                 for i in sample_indices[
                     argmed * n_samples_in_block : (argmed + 1) * n_samples_in_block
                 ]:
                     gradient += deriv_loss(y[i], inner_products[i]) * X[i]
-<<<<<<< HEAD
-                return gradient / n_samples_in_block
-=======
                 gradient /= n_samples_in_block
->>>>>>> db33ed04
 
             return grad
 
@@ -927,13 +801,9 @@
 # Prasad et al. (GMOM)
 ################################################################
 
-<<<<<<< HEAD
-StateGMOM = namedtuple("StateGMOM", ["block_means", "sample_indices"])
-=======
 StateGMOM = namedtuple(
     "StateGMOM", ["block_means", "sample_indices", "grads_sum_block", "gradient"]
 )
->>>>>>> db33ed04
 
 
 class GMOM(Estimator):
@@ -952,12 +822,6 @@
                 dtype=np_float,
             ),
             sample_indices=np.arange(self.n_samples, dtype=np.uintp),
-<<<<<<< HEAD
-        )
-
-    def partial_deriv_factory(self):
-        raise ValueError("don't use gmom for cgd")
-=======
             grads_sum_block=np.empty(
                 self.X.shape[1] + int(self.fit_intercept), dtype=np_float
             ),
@@ -968,7 +832,6 @@
 
     def partial_deriv_factory(self):
         raise ValueError("gmom estimator does not support CGD, use mom estimator instead")
->>>>>>> db33ed04
 
     def grad_factory(self):
         X = self.X
@@ -1025,27 +888,13 @@
             def grad(inner_products, state):
                 sample_indices = state.sample_indices
                 block_means = state.block_means
-<<<<<<< HEAD
-=======
                 gradient = state.gradient
                 # Cumulative sum in the block
                 grads_sum_block = state.grads_sum_block
->>>>>>> db33ed04
                 # for i in range(n_samples):
                 #     sample_indices[i] = i
 
                 np.random.shuffle(sample_indices)
-<<<<<<< HEAD
-                # Cumulative sum in the block
-                grads_sum_block = np.zeros(X.shape[1] + 1)
-                # Block counter
-                counter = 0
-                deriv = 0.0
-                for i in sample_indices:
-                    deriv = deriv_loss(y[i], inner_products[i])
-                    grads_sum_block[0] = deriv
-                    grads_sum_block[1:] += deriv * X[i]
-=======
                 grads_sum_block.fill(0.0)
                 # Block counter
                 counter = 0
@@ -1054,7 +903,6 @@
                     deriv = deriv_loss(y[idx], inner_products[idx])
                     grads_sum_block[0] += deriv
                     grads_sum_block[1:] += deriv * X[idx]
->>>>>>> db33ed04
 
                     if (i != 0) and ((i + 1) % n_samples_in_block == 0):
                         block_means[counter] = grads_sum_block / n_samples_in_block
@@ -1063,11 +911,7 @@
                 if last_block_size != 0:
                     block_means[counter] = grads_sum_block / last_block_size
 
-<<<<<<< HEAD
-                return gmom_njit(block_means)
-=======
                 gradient[:] = gmom_njit(block_means)
->>>>>>> db33ed04
 
             return grad
         else:
@@ -1076,30 +920,19 @@
             def grad(inner_products, state):
                 sample_indices = state.sample_indices
                 block_means = state.block_means
-<<<<<<< HEAD
-=======
                 gradient = state.gradient
                 # Cumulative sum in the block
                 grads_sum_block = state.grads_sum_block
->>>>>>> db33ed04
                 # for i in range(n_samples):
                 #     sample_indices[i] = i
 
                 np.random.shuffle(sample_indices)
                 # Cumulative sum in the block
-<<<<<<< HEAD
-                grads_sum_block = np.zeros(X.shape[1])
-                # Block counter
-                counter = 0
-                for i in sample_indices:
-                    grads_sum_block += deriv_loss(y[i], inner_products[i]) * X[i]
-=======
                 grads_sum_block.fill(0.0)
                 # Block counter
                 counter = 0
                 for i, idx in enumerate(sample_indices):
                     grads_sum_block += deriv_loss(y[idx], inner_products[idx]) * X[idx]
->>>>>>> db33ed04
 
                     if (i != 0) and ((i + 1) % n_samples_in_block == 0):
                         block_means[counter] = grads_sum_block / n_samples_in_block
@@ -1108,114 +941,10 @@
                 if last_block_size != 0:
                     block_means[counter] = grads_sum_block / last_block_size
 
-<<<<<<< HEAD
-                return gmom_njit(block_means)
+                gradient[:] = gmom_njit(block_means)
 
             return grad
 
-
-################################################################
-# SAGA estimator (SAGA_est)
-################################################################
-
-# StateSAGA = namedtuple(
-#     "StateSAGA", ["deriv_samples", "mean_grad", "initialized", "j_grad_diff"]
-# )
-# 
-# # this class exists just to provide place holder variables through the estimator state
-# class SAGA_est(Estimator):
-#     def __init__(self, X, y, loss, fit_intercept):
-#         Estimator.__init__(self, X, y, loss, fit_intercept)
-# 
-#     def get_state(self):
-#         return StateSAGA(
-#             deriv_samples=np.empty(self.n_samples, dtype=np_float),
-#             mean_grad=np.empty(
-#                 self.X.shape[1] + int(self.fit_intercept), dtype=np_float
-#             ),
-#             initialized=False,
-#             j_grad_diff=np.empty(
-#                 int(self.fit_intercept) + self.X.shape[1], dtype=np_float
-#             ),
-#         )
-# 
-#     def partial_deriv_factory(self):
-#         raise ValueError("Don't use SAGA estimator with cgd")
-# 
-#     def grad_factory(self):
-#         X = self.X
-#         y = self.y
-#         n_samples = X.shape[0]
-#         loss = self.loss
-#         deriv_loss = loss.deriv_factory()
-#         fit_intercept = self.fit_intercept
-# 
-#         if fit_intercept:
-# 
-#             @jit(**jit_kwargs)
-#             def grad(inner_products, state):
-#                 mean_grad = state.mean_grad
-#                 j_grad_diff = state.j_grad_diff
-#                 deriv_samples = state.deriv_samples
-#                 initialized = state.initialized
-#                 if not initialized:
-#                     state.mean_grad.fill(0.0)
-#                     for i in range(n_samples):
-#                         deriv = deriv_loss(y[i], inner_products[i])
-#                         mean_grad[0] += deriv
-#                         mean_grad[1:] += deriv*X[i]
-#                     mean_grad /= n_samples
-#                     initialized = True
-# 
-#                 j = np.random.randint(n_samples)
-#                 new_j_score = inner_products[j]
-#                 new_j_der = deriv_loss(y[j], new_j_score)
-# 
-#                 j_grad_diff[0] = (new_j_der - state.deriv_samples[j])
-#                 j_grad_diff[1:] = (new_j_der - state.deriv_samples[j]) * X[j]
-#                 gradient = (state.j_grad_diff + state.mean_grad)
-#                 mean_grad += j_grad_diff / X.shape[0]
-#                 deriv_samples[j] = new_j_der
-# 
-#                 return gradient
-# 
-#             return grad
-# 
-#         else:
-#             # There is no intercept, so the code changes slightly
-#             @jit(**jit_kwargs)
-#             def grad(inner_products, state):
-#                 mean_grad = state.mean_grad
-#                 j_grad_diff = state.j_grad_diff
-#                 deriv_samples = state.deriv_samples
-#                 initialized = state.initialized
-# 
-#                 if not initialized:
-#                     mean_grad.fill(0.0)
-#                     for i in range(n_samples):
-#                         mean_grad += deriv_loss(y[i], inner_products[i]) * X[i]
-#                     mean_grad /= n_samples
-#                     initialized = True
-# 
-#                 j = np.random.randint(n_samples)
-#                 new_j_score = inner_products[j]
-#                 new_j_der = deriv_loss(y[j], new_j_score)
-# 
-#                 j_grad_diff = (new_j_der - deriv_samples[j]) * X[j]
-#                 gradient = (j_grad_diff + mean_grad)
-#                 mean_grad += j_grad_diff / X.shape[0]
-#                 deriv_samples[j] = new_j_der
-# 
-#                 return gradient
-# 
-#             return grad
-
-=======
-                gradient[:] = gmom_njit(block_means)
-
-            return grad
-
->>>>>>> db33ed04
 
 # C5 = 0.01
 # C = lambda p: C5
