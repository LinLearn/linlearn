from abc import ABC, abstractmethod
import numpy as np
from math import fabs
from numpy.random import permutation
from numba import jit
import matplotlib.pyplot as plt
import math
from collections import namedtuple

# from .history import History
# from linlearn.model.utils import inner_prods

# from .strategy import grad_coordinate_erm, decision_function, strategy_classes
# from ._estimator import decision_function_
from ._loss import decision_function_factory
from ._utils import NOPYTHON, NOGIL, BOUNDSCHECK, FASTMATH, nb_float, np_float


# TODO: good default for tol when using duality gap
# TODO: step=float or {'best', 'auto'}
# TODO: random_state same thing as in scikit

OptimizationResult = namedtuple(
    "OptimizationResult", ["n_iter", "tol", "success", "w", "message"]
)


jit_kwargs = {
    "nopython": NOPYTHON,
    "nogil": NOGIL,
    "boundscheck": BOUNDSCHECK,
    "fastmath": FASTMATH,
}


# Attributes
# xndarray
# The solution of the optimization.
# successbool
# Whether or not the optimizer exited successfully.
# statusint
# Termination status of the optimizer. Its value depends on the underlying solver. Refer to message for details.
# messagestr
# Description of the cause of the termination.
# fun, jac, hess: ndarray
# Values of objective function, its Jacobian and its Hessian (if available). The Hessians may be approximations, see the documentation of the function in question.
# hess_invobject
# Inverse of the objective function’s Hessian; may be an approximation. Not available for all solvers. The type of this attribute may be either np.ndarray or scipy.sparse.linalg.LinearOperator.
# nfev, njev, nhevint
# Number of evaluations of the objective functions and of its Jacobian and Hessian.
# nitint
# Number of iterations performed by the optimizer.
# maxcvfloat
# The maximum constraint violation.


class Solver(ABC):
    def __init__(
        self,
        X,
        y,
        loss,
        fit_intercept,
        estimator,
        penalty,
        max_iter,
        tol,
        random_state,
        history,
    ):
        self.X = X
        self.y = y
        self.loss = loss
        self.fit_intercept = fit_intercept
        self.estimator = estimator
        self.penalty = penalty
        self.max_iter = max_iter
        self.tol = tol
        self.random_state = random_state
        self.n_samples, self.n_features = self.X.shape
        if self.fit_intercept:
            self.n_weights = self.n_features + 1
        else:
            self.n_weights = self.n_features

        self.history = history

    def objective_factory(self):

        value_loss = self.loss.value_batch_factory()
        value_penalty = self.penalty.value_factory()
        y = self.y
        if self.fit_intercept:

            @jit(**jit_kwargs)
            def objective(weights, inner_products):
                obj = value_loss(y, inner_products)
                obj += value_penalty(weights[1:])
                return obj

            return objective
        else:

            @jit(**jit_kwargs)
            def objective(weights, inner_products):
                obj = value_loss(y, inner_products)
                obj += value_penalty(weights)
                return obj

            return objective

    @abstractmethod
    def cycle_factory(self):
        pass

    def solve(self, w0=None, dummy_first_step=False):
        X = self.X
        fit_intercept = self.fit_intercept
        inner_products = np.empty(self.n_samples, dtype=np_float)
        coordinates = np.arange(self.n_weights, dtype=np.intp)
        weights = np.empty(self.n_weights, dtype=np_float)
        tol = self.tol
        max_iter = self.max_iter
        history = self.history
        if w0 is not None:
            weights[:] = w0
        else:
            weights.fill(0.0)

        # Computation of the initial inner products
        decision_function = decision_function_factory(X, fit_intercept)
        decision_function(weights, inner_products)

        random_state = self.random_state
        if random_state is not None:

            @jit(**jit_kwargs)
            def numba_seed_numpy(rnd_state):
                np.random.seed(rnd_state)

            numba_seed_numpy(random_state)

        # Get the cycle function
        cycle = self.cycle_factory()
        # Get the objective function
        # objective = self.objective_factory()
        # # Compute the first value of the objective
        # obj = objective(weights, inner_products)
        # Get the estimator state (a place-holder for the estimator's internal
        # computations)
        state_estimator = self.estimator.get_state()

        # TODO: First value for tolerance is 1.0 or NaN
        # history.update(epoch=0, obj=obj, tol=1.0, update_bar=True)
        if dummy_first_step:
            cycle(coordinates, weights, inner_products, state_estimator)
            if w0 is not None:
                weights[:] = w0
            else:
                weights.fill(0.0)
            decision_function(weights, inner_products)

        history.update(weights)

        for n_iter in range(1, max_iter + 1):
            max_abs_delta, max_abs_weight = cycle(
                coordinates, weights, inner_products, state_estimator
            )
            # Compute the new value of objective
            # obj = objective(weights, inner_products)
            if max_abs_weight == 0.0:
                current_tol = 0.0
            else:
                current_tol = max_abs_delta / max_abs_weight

            # TODO: tester tous les cas "max_abs_weight == 0.0" etc..
            # history.update(epoch=n_iter, obj=obj, tol=current_tol, update_bar=True)
            history.update(weights)

            if current_tol < tol:
                history.close_bar()
                return OptimizationResult(
                    w=weights, n_iter=n_iter, success=True, tol=tol, message=None
                )

        history.close_bar()
        return OptimizationResult(
            w=weights, n_iter=max_iter + 1, success=False, tol=tol, message=None
        )


class CGD(Solver):
    def __init__(
        self,
        X,
        y,
        loss,
        fit_intercept,
        estimator,
        penalty,
        max_iter,
        tol,
        random_state,
        steps,
        history,
    ):
        super(CGD, self).__init__(
            X=X,
            y=y,
            loss=loss,
            fit_intercept=fit_intercept,
            estimator=estimator,
            penalty=penalty,
            max_iter=max_iter,
            tol=tol,
            random_state=random_state,
            history=history,
        )

        # Automatic steps
        self.steps = steps

    def cycle_factory(self):

        X = self.X
        fit_intercept = self.fit_intercept
        n_samples = self.estimator.n_samples
        n_weights = self.n_weights
        partial_deriv_estimator = self.estimator.partial_deriv_factory()
        penalize = self.penalty.apply_one_unscaled_factory()
        steps = self.steps

        # The learning rates scaled by the strength of the penalization (we use the
        # apply_one_unscaled penalization function)
        scaled_steps = self.steps.copy()
        scaled_steps *= self.penalty.strength

        if fit_intercept:

            @jit(**jit_kwargs)
            def cycle(coordinates, weights, inner_products, state_estimator):
                max_abs_delta = 0.0
                max_abs_weight = 0.0

                # weights = state_cgd.weights
                # inner_products = state_cgd.inner_products
                # for idx in range(n_weights):
                #     coordinates[idx] = idx
                np.random.shuffle(coordinates)

                for j in coordinates:
                    partial_deriv_j = partial_deriv_estimator(
                        j, inner_products, state_estimator
                    )

                    if j == 0:
                        # It's the intercept, so we don't penalize
                        w_j_new = weights[j] - steps[j] * partial_deriv_j
                    else:
                        # It's not the intercept
                        w_j_new = weights[j] - steps[j] * partial_deriv_j
                        # TODO: compute the
                        w_j_new = penalize(w_j_new, scaled_steps[j])

                    # Update the inner products
                    delta_j = w_j_new - weights[j]
                    # Update the maximum update change
                    abs_delta_j = fabs(delta_j)

                    if abs_delta_j > max_abs_delta:
                        max_abs_delta = abs_delta_j
                    # Update the maximum weight
                    abs_w_j_new = fabs(w_j_new)
                    if abs_w_j_new > max_abs_weight:
                        max_abs_weight = abs_w_j_new

                    if j == 0:
                        for i in range(n_samples):
                            inner_products[i] += delta_j
                    else:
                        for i in range(n_samples):
                            inner_products[i] += delta_j * X[i, j - 1]
                    weights[j] = w_j_new

                return max_abs_delta, max_abs_weight

            return cycle

        else:
            # There is no intercept, so the code changes slightly
            @jit(**jit_kwargs)
            def cycle(coordinates, weights, inner_products, state_estimator):
                max_abs_delta = 0.0
                max_abs_weight = 0.0
                # for idx in range(n_weights):
                #     coordinates[idx] = idx
                np.random.shuffle(coordinates)

                for j in coordinates:

                    partial_deriv_j = partial_deriv_estimator(
                        j, inner_products, state_estimator
                    )
                    w_j_new = weights[j] - steps[j] * partial_deriv_j
                    w_j_new = penalize(w_j_new, scaled_steps[j])
                    # Update the inner products
                    delta_j = w_j_new - weights[j]
                    # Update the maximum update change
                    abs_delta_j = fabs(delta_j)
                    if abs_delta_j > max_abs_delta:
                        max_abs_delta = abs_delta_j
                    # Update the maximum weight
                    abs_w_j_new = fabs(w_j_new)
                    if abs_w_j_new > max_abs_weight:
                        max_abs_weight = abs_w_j_new

                    for i in range(n_samples):
                        inner_products[i] += delta_j * X[i, j]

                    weights[j] = w_j_new
                return max_abs_delta, max_abs_weight

            return cycle


class GD(Solver):
    def __init__(
        self,
        X,
        y,
        loss,
        fit_intercept,
        estimator,
        penalty,
        max_iter,
        tol,
        random_state,
        step,
        history,
    ):
        super(GD, self).__init__(
            X=X,
            y=y,
            loss=loss,
            fit_intercept=fit_intercept,
            estimator=estimator,
            penalty=penalty,
            max_iter=max_iter,
            tol=tol,
            random_state=random_state,
            history=history,
        )

        # Automatic steps
        self.step = step

    def cycle_factory(self):

        X = self.X
        fit_intercept = self.fit_intercept
        n_samples = self.estimator.n_samples
        n_weights = self.n_weights
        grad_estimator = self.estimator.grad_factory()
        decision_function = decision_function_factory(X, fit_intercept)

        penalize = self.penalty.apply_one_unscaled_factory()
        step = self.step

        # The learning rates scaled by the strength of the penalization (we use the
        # apply_one_unscaled penalization function)
        scaled_step = self.penalty.strength * self.step

        if fit_intercept:

            @jit(**jit_kwargs)
            def cycle(coordinates, weights, inner_products, state_estimator):

                decision_function(weights, inner_products)

                grad_estimator(inner_products, state_estimator)
                grad = state_estimator.gradient
                w_new = weights - step * grad

                max_abs_delta = fabs(w_new[0] - weights[0])
                max_abs_weight = fabs(w_new[0])

                for j in range(1, n_weights):
                    w_new[j] = penalize(w_new[j], scaled_step)
                    # Update the maximum update change
                    abs_delta_j = fabs(w_new[j] - weights[j])
                    if abs_delta_j > max_abs_delta:
                        max_abs_delta = abs_delta_j
                    # Update the maximum weight
                    abs_w_j_new = fabs(w_new[j])
                    if abs_w_j_new > max_abs_weight:
                        max_abs_weight = abs_w_j_new

                weights[:] = w_new

                return max_abs_delta, max_abs_weight

            return cycle

        else:
            # There is no intercept, so the code changes slightly
            @jit(**jit_kwargs)
            def cycle(coordinates, weights, inner_products, state_estimator):
                max_abs_delta = 0.0
                max_abs_weight = 0.0
                decision_function(weights, inner_products)

                grad_estimator(inner_products, state_estimator)
                grad = state_estimator.gradient
                w_new = weights - step * grad
                for j in coordinates:
                    w_new[j] = penalize(w_new[j], scaled_step)
                    # Update the maximum update change
                    abs_delta_j = fabs(w_new[j] - weights[j])
                    if abs_delta_j > max_abs_delta:
                        max_abs_delta = abs_delta_j
                    # Update the maximum weight
                    abs_w_j_new = fabs(w_new[j])
                    if abs_w_j_new > max_abs_weight:
                        max_abs_weight = abs_w_j_new

                weights[:] = w_new
                return max_abs_delta, max_abs_weight

            return cycle


class SGD(Solver):
    def __init__(
        self,
        X,
        y,
        loss,
        fit_intercept,
        estimator,
        penalty,
        max_iter,
        tol,
        random_state,
        step,
        history,
        exponent=0.5,
    ):
        super(SGD, self).__init__(
            X=X,
            y=y,
            loss=loss,
            fit_intercept=fit_intercept,
            estimator=estimator,
            penalty=penalty,
            max_iter=max_iter,
            tol=tol,
            random_state=random_state,
            history=history,
        )

        # Automatic steps
        self.step = step
        self.exponent = exponent

    def cycle_factory(self):

        X = self.X
        y = self.y
        fit_intercept = self.fit_intercept
        n_samples = self.estimator.n_samples
        n_weights = self.n_weights
        exponent = self.exponent
        loss = self.loss
        deriv_loss = loss.deriv_factory()

        penalize = self.penalty.apply_one_unscaled_factory()
        step = self.step  # / n_samples

        # The learning rates scaled by the strength of the penalization (we use the
        # apply_one_unscaled penalization function)
        scaled_step = self.penalty.strength * self.step  # / n_samples

        if fit_intercept:

            @jit(**jit_kwargs)
            def cycle(weights, epoch, state_estimator):
                max_abs_delta = 0.0
                max_abs_weight = 0.0
                grad = state_estimator.gradient
                w_new = weights.copy()
                for i in range(n_samples):
                    ind = np.random.randint(n_samples)
                    grad[0] = 1
                    grad[1:] = X[ind]
                    grad *= deriv_loss(y[ind], np.dot(X[ind], weights[1:]) + weights[0])

                    w_new -= step * grad / ((1 + epoch * n_samples + i) ** exponent)
                    for j in range(1, n_weights):
                        w_new[j] = penalize(
                            w_new[j],
                            scaled_step / ((1 + epoch * n_samples + i) ** exponent),
                        )
                for j in range(n_weights):
                    # Update the maximum update change
                    abs_delta_j = fabs(w_new[j] - weights[j])
                    if abs_delta_j > max_abs_delta:
                        max_abs_delta = abs_delta_j
                    # Update the maximum weight
                    abs_w_j_new = fabs(w_new[j])
                    if abs_w_j_new > max_abs_weight:
                        max_abs_weight = abs_w_j_new

                weights[:] = w_new

                return max_abs_delta, max_abs_weight

            return cycle

        else:
            # There is no intercept, so the code changes slightly
            @jit(**jit_kwargs)
            def cycle(weights, epoch, state_estimator):
                max_abs_delta = 0.0
                max_abs_weight = 0.0
                grad = state_estimator.gradient
                w_new = weights.copy()
                for i in range(n_samples):
                    ind = np.random.randint(n_samples)
                    grad[:] = deriv_loss(y[ind], np.dot(X[ind], weights)) * X[ind]

                    w_new -= step * grad / ((1 + epoch * n_samples + i) ** exponent)
                    for j in range(n_weights):
                        w_new[j] = penalize(
                            w_new[j],
                            scaled_step / ((1 + epoch * n_samples + i) ** exponent),
                        )
                for j in range(n_weights):
                    # Update the maximum update change
                    abs_delta_j = fabs(w_new[j] - weights[j])
                    if abs_delta_j > max_abs_delta:
                        max_abs_delta = abs_delta_j
                    # Update the maximum weight
                    abs_w_j_new = fabs(w_new[j])
                    if abs_w_j_new > max_abs_weight:
                        max_abs_weight = abs_w_j_new

                weights[:] = w_new

                return max_abs_delta, max_abs_weight

            return cycle

    def solve(self, w0=None, dummy_first_step=False):

        weights = np.empty(self.n_weights, dtype=np_float)
        tol = self.tol
        max_iter = self.max_iter
        history = self.history
        if w0 is not None:
            weights[:] = w0
        else:
            weights.fill(0.0)

        random_state = self.random_state
        if random_state is not None:

            @jit(**jit_kwargs)
            def numba_seed_numpy(rnd_state):
                np.random.seed(rnd_state)

            numba_seed_numpy(random_state)

        # Get the cycle function
        cycle = self.cycle_factory()

        # Get the estimator state (a place-holder for the estimator's internal
        # computations)
        state_estimator = self.estimator.get_state()

        # TODO: First value for tolerance is 1.0 or NaN
        # history.update(epoch=0, obj=obj, tol=1.0, update_bar=True)
        if dummy_first_step:
            cycle(weights, 0, state_estimator)
            if w0 is not None:
                weights[:] = w0
            else:
                weights.fill(0.0)

        history.update(weights)

        for epoch in range(1, max_iter + 1):
            max_abs_delta, max_abs_weight = cycle(weights, epoch, state_estimator)
            if max_abs_weight == 0.0:
                current_tol = 0.0
            else:
                current_tol = max_abs_delta / max_abs_weight

            # TODO: tester tous les cas "max_abs_weight == 0.0" etc..
            # history.update(epoch=n_iter, obj=obj, tol=current_tol, update_bar=True)
            history.update(weights)

            if current_tol < tol:
                history.close_bar()
                return OptimizationResult(
                    w=weights, n_iter=epoch, success=True, tol=tol, message=None
                )

        history.close_bar()
        return OptimizationResult(
            w=weights, n_iter=max_iter + 1, success=False, tol=tol, message=None
        )


class SVRG(Solver):
    def __init__(
        self,
        X,
        y,
        loss,
        fit_intercept,
        estimator,
        penalty,
        max_iter,
        tol,
        random_state,
        step,
        history,
    ):
        super(SVRG, self).__init__(
            X=X,
            y=y,
            loss=loss,
            fit_intercept=fit_intercept,
            estimator=estimator,
            penalty=penalty,
            max_iter=max_iter,
            tol=tol,
            random_state=random_state,
            history=history,
        )

        # Automatic steps
        self.step = step

    def cycle_factory(self):

        X = self.X
        y = self.y
        fit_intercept = self.fit_intercept
        n_samples = self.estimator.n_samples
        n_weights = self.n_weights
        loss = self.loss
        deriv_loss = loss.deriv_factory()
        decision_function = decision_function_factory(X, fit_intercept)
        penalize = self.penalty.apply_one_unscaled_factory()
        step = self.step / n_samples

        # The learning rates scaled by the strength of the penalization (we use the
        # apply_one_unscaled penalization function)
        scaled_step = self.penalty.strength * self.step / n_samples

        if fit_intercept:

            @jit(**jit_kwargs)
            def cycle(coordinates, weights, inner_products, state_estimator):
                max_abs_delta = 0.0
                max_abs_weight = 0.0
                expanded_sample = np.empty(X.shape[1] + 1)
                expanded_sample[0] = 1
                mu = np.zeros(X.shape[1] + 1)
                w_new = weights.copy()
                decision_function(weights, inner_products)
                for i in range(n_samples):
                    derivative = deriv_loss(y[i], inner_products[i])
                    mu[0] += derivative
                    mu[1:] += derivative * X[i]
                mu /= n_samples

                for i in range(n_samples):
                    ind = np.random.randint(n_samples)
                    expanded_sample[1:] = X[ind]
                    deriv_new = deriv_loss(y[ind], np.dot(X[ind], w_new[1:]) + w_new[0])
                    deriv_tilde = deriv_loss(
                        y[ind], np.dot(X[ind], weights[1:]) + weights[0]
                    )
                    w_new -= step * ((deriv_new - deriv_tilde) * expanded_sample + mu)

                    for j in range(1, n_weights):
                        w_new[j] = penalize(w_new[j], scaled_step)
                for j in range(n_weights):
                    # Update the maximum update change
                    abs_delta_j = fabs(w_new[j] - weights[j])
                    if abs_delta_j > max_abs_delta:
                        max_abs_delta = abs_delta_j
                    # Update the maximum weight
                    abs_w_j_new = fabs(w_new[j])
                    if abs_w_j_new > max_abs_weight:
                        max_abs_weight = abs_w_j_new

                weights[:] = w_new
                return max_abs_delta, max_abs_weight

            return cycle

        else:
            # There is no intercept, so the code changes slightly
            @jit(**jit_kwargs)
            def cycle(coordinates, weights, inner_products, state_estimator):
                max_abs_delta = 0.0
                max_abs_weight = 0.0
                mu = np.zeros(X.shape[1])
                w_new = weights.copy()

                decision_function(weights, inner_products)
                for i in range(n_samples):
                    mu += deriv_loss(y[i], inner_products[i]) * X[i]
                mu /= n_samples

                for i in range(n_samples):
                    ind = np.random.randint(n_samples)
                    deriv_new = deriv_loss(y[ind], np.dot(X[ind], w_new))
                    deriv_tilde = deriv_loss(y[ind], np.dot(X[ind], weights))
                    w_new -= step * ((deriv_new - deriv_tilde) * X[ind] + mu)

                    for j in range(n_weights):
                        w_new[j] = penalize(w_new[j], scaled_step)
                for j in range(n_weights):
                    # Update the maximum update change
                    abs_delta_j = fabs(w_new[j] - weights[j])
                    if abs_delta_j > max_abs_delta:
                        max_abs_delta = abs_delta_j
                    # Update the maximum weight
                    abs_w_j_new = fabs(w_new[j])
                    if abs_w_j_new > max_abs_weight:
                        max_abs_weight = abs_w_j_new

                weights[:] = w_new
                return max_abs_delta, max_abs_weight

            return cycle


class SAGA(Solver):
    def __init__(
        self,
        X,
        y,
        loss,
        fit_intercept,
        estimator,
        penalty,
        max_iter,
        tol,
        random_state,
        step,
        history,
    ):
        super(SAGA, self).__init__(
            X=X,
            y=y,
            loss=loss,
            fit_intercept=fit_intercept,
            estimator=estimator,
            penalty=penalty,
            max_iter=max_iter,
            tol=tol,
            random_state=random_state,
            history=history,
        )

        # Automatic steps
        self.step = step

    def cycle_factory(self):

        X = self.X
        y = self.y
        fit_intercept = self.fit_intercept
        n_samples = X.shape[0]
        n_weights = self.n_weights

        deriv_loss = self.loss.deriv_factory()
        penalize = self.penalty.apply_one_unscaled_factory()
        step = self.step / n_samples

        # The learning rates scaled by the strength of the penalization (we use the
        # apply_one_unscaled penalization function)
        scaled_step = self.penalty.strength * step

        if fit_intercept:

            @jit(**jit_kwargs)
            def cycle(weights, inner_products, mean_grad, grad_update, init):
                max_abs_delta = 0.0
                max_abs_weight = 0.0

                if init:
                    mean_grad.fill(0.0)
                    for i in range(n_samples):
                        deriv = deriv_loss(y[i], inner_products[i])
                        mean_grad[0] += deriv
                        mean_grad[1:] += deriv * X[i]
                    mean_grad /= n_samples

                w_new = weights.copy()
                for i in range(n_samples):

                    j = np.random.randint(n_samples)
                    new_j_inner_prod = np.dot(w_new[1:], X[j]) + w_new[0]
                    grad_update[0] = 1
                    grad_update[1:] = X[j]
                    grad_update *= deriv_loss(y[j], new_j_inner_prod) - deriv_loss(
                        y[j], inner_products[j]
                    )

                    w_new -= step * (grad_update + mean_grad)

                    mean_grad += grad_update / n_samples
                    inner_products[j] = new_j_inner_prod

                    for j in range(1, n_weights):
                        w_new[j] = penalize(w_new[j], scaled_step)
                for j in range(n_weights):
                    # Update the maximum update change
                    abs_delta_j = fabs(w_new[j] - weights[j])
                    if abs_delta_j > max_abs_delta:
                        max_abs_delta = abs_delta_j
                    # Update the maximum weight
                    abs_w_j_new = fabs(w_new[j])
                    if abs_w_j_new > max_abs_weight:
                        max_abs_weight = abs_w_j_new

                weights[:] = w_new

                return max_abs_delta, max_abs_weight

            return cycle

        else:
            # There is no intercept, so the code changes slightly
            @jit(**jit_kwargs)
            def cycle(weights, inner_products, mean_grad, grad_update, init):
                max_abs_delta = 0.0
                max_abs_weight = 0.0

                if init:
                    mean_grad.fill(0.0)
                    for i in range(n_samples):
                        mean_grad += deriv_loss(y[i], inner_products[i]) * X[i]
                    mean_grad /= n_samples

                w_new = weights.copy()
                for i in range(n_samples):

                    j = np.random.randint(n_samples)
                    new_j_inner_prod = np.dot(w_new, X[j])

                    grad_update[:] = (
                        deriv_loss(y[j], new_j_inner_prod)
                        - deriv_loss(y[j], inner_products[j])
                    ) * X[j]
                    inner_products[j] = new_j_inner_prod

                    w_new -= step * (grad_update + mean_grad)
                    mean_grad += grad_update / n_samples

                    for j in range(n_weights):
                        w_new[j] = penalize(w_new[j], scaled_step)
                for j in range(n_weights):
                    # Update the maximum update change
                    abs_delta_j = fabs(w_new[j] - weights[j])
                    if abs_delta_j > max_abs_delta:
                        max_abs_delta = abs_delta_j
                    # Update the maximum weight
                    abs_w_j_new = fabs(w_new[j])
                    if abs_w_j_new > max_abs_weight:
                        max_abs_weight = abs_w_j_new

                weights[:] = w_new

                return max_abs_delta, max_abs_weight

            return cycle

    def solve(self, w0=None, dummy_first_step=False):
        X = self.X
        fit_intercept = self.fit_intercept
        inner_products = np.empty(self.n_samples, dtype=np_float)
        # We use intp and not uintp since j-1 is np.float64 when j has type np.uintp
        # (namely np.uint64 on most machines), and this fails in nopython mode for
        # coverage analysis

        weights = np.empty(self.n_weights, dtype=np_float)
        mean_grad = np.empty(self.n_weights, dtype=np_float)
        grad_update = np.empty(self.n_weights, dtype=np_float)
        tol = self.tol
        max_iter = self.max_iter
        history = self.history
        if w0 is not None:
            weights[:] = w0
        else:
            weights.fill(0.0)

        # Computation of the initial inner products
        decision_function = decision_function_factory(X, fit_intercept)
        decision_function(weights, inner_products)

        random_state = self.random_state
        if random_state is not None:

            @jit(**jit_kwargs)
            def numba_seed_numpy(rnd_state):
                np.random.seed(rnd_state)

            numba_seed_numpy(random_state)

        # Get the cycle function
        cycle = self.cycle_factory()
        # Get the objective function
        # objective = self.objective_factory()
        # # Compute the first value of the objective
        # obj = objective(weights, inner_products)

        # Get the estimator state (a place-holder for the estimator's internal
        # computations)

        if dummy_first_step:
            cycle(weights, inner_products, mean_grad, grad_update, True)
            if w0 is not None:
                weights[:] = w0
            else:
                weights.fill(0.0)
            decision_function(weights, inner_products)

<<<<<<< HEAD

=======
>>>>>>> 24f6f652
        # TODO: First value for tolerance is 1.0 or NaN
        # history.update(epoch=0, obj=obj, tol=1.0, update_bar=True)
        history.update(weights)
        init = True
        success = False
        for n_iter in range(1, max_iter + 1):
            max_abs_delta, max_abs_weight = cycle(
                weights, inner_products, mean_grad, grad_update, init
            )
            init = False
            # Compute the new value of objective
            # obj = objective(weights, inner_products)
            if max_abs_weight == 0.0:
                current_tol = 0.0
            else:
                current_tol = max_abs_delta / max_abs_weight

            # TODO: tester tous les cas "max_abs_weight == 0.0" etc..
            # history.update(epoch=n_iter, obj=obj, tol=current_tol, update_bar=True)
            history.update(weights)

            if current_tol < tol:
                success = True
                break

            history.close_bar()
            return OptimizationResult(
                w=weights, n_iter=max_iter + 1, success=success, tol=tol, message=None
            )


# License: BSD 3 clause
from collections import defaultdict

import warnings


# We want to import the tqdm.autonotebook but don't want to see the warning...
with warnings.catch_warnings():
    warnings.simplefilter("ignore")
    from tqdm.autonotebook import trange


class Record(object):
    def __init__(self, shape, capacity):
        self.record = (
            np.zeros(capacity)
            if shape == 1
            else np.zeros(tuple([capacity] + list(shape)))
        )
        self.cursor = 0

    def update(self, value):
        self.record[self.cursor] = value
        self.cursor += 1

    def __len__(self):
        return self.record.shape[0]


class History(object):
    """

    """

    def __init__(self, title, max_iter, verbose, trackers=None):
        self.max_iter = max_iter
        self.verbose = verbose
        self.keys = None
        self.values = defaultdict(list)
        self.title = title
        self.trackers = [tracker[0] for tracker in trackers] if trackers else None
        self.records = (
            [Record(tracker[1], max_iter + 1) for tracker in trackers]
            if trackers
            else None
        )
        self.n_updates = 0
        # TODO: List all possible keys
        print_style = defaultdict(lambda: "%.2e")
        print_style.update(
            **{
                "n_iter": "%d",
                "epoch": "%d",
                'n_inner_prod"': "%d",
                "spars": "%d",
                "rank": "%d",
                "tol": "%.2e",
            }
        )
        self.print_style = print_style

        # The progress bar using tqdm
        if self.verbose:
            bar_format = (
                "{desc} : {percentage:2.0f}% {bar} epoch: {n_fmt} "
                "/ {total_fmt} , elapsed: {elapsed_s:3.1f}s {postfix}"
            )
            self.bar = trange(
                max_iter, desc=title, unit=" epoch ", leave=True, bar_format=bar_format
            )
        else:
            self.bar = None

    def update(self, current_iterate, update_bar=True, **kwargs):
        # Total number of calls to update must be smaller than max_iter + 1
        if self.max_iter >= self.n_updates:
            self.n_updates += 1
        else:
            raise ValueError(
                "Already %d updates while max_iter=%d" % (self.n_updates, self.max_iter)
            )

        # The first time update is called it establishes the list of keys to be
        # given to the history. Following calls to update must provide the
        # exact same keys
        if self.keys is None:
            # OK since order is preserved in kwargs since Python 3.6
            self.keys = list(kwargs.keys())
        else:
            k1, k2 = set(self.keys), set(kwargs.keys())
            if k1 != k2:
                raise ValueError(
                    "'update' excepted the following keys: %s "
                    "must received %s instead" % (k1, k2)
                )

        values = self.values
        print_style = self.print_style

        # Update the history
        for key, val in kwargs.items():
            values[key].append(val)

        # If required, update the tqdm bar
        if self.verbose and update_bar:
            postfix = " , ".join(
                [
                    key + ": " + str(print_style[key] % val)
                    for key, val in kwargs.items()
                ]
            )
            self.bar.set_postfix_str(postfix)
            self.bar.update(1)

        if self.trackers:
            for ind_tracker, tracker in enumerate(self.trackers):
                self.records[ind_tracker].update(tracker(current_iterate))

    def close_bar(self):
        if self.bar is not None:
            self.bar.close()

    def clear(self):
        """Reset history values"""
        self.values = defaultdict(list)
        self.keys = None
        self.n_updates = 0

    def print(self):
        keys = self.keys
        values = self.values
        print("keys: ", keys)
        min_width = 9
        line = " | ".join([key.center(min_width) for key in keys])
        names = [key.center(min_width) for key in keys]

        col_widths = list(map(len, names))
        print(line)

        print_style = self.print_style
        n_lines = len(list(values.values())[0])
        for i_line in range(n_lines):
            line = " | ".join(
                [
                    str(print_style[key] % values[key][i_line]).rjust(col_widths[i])
                    for i, key in enumerate(keys)
                ]
            )
            print(line)


# Matplotlib colors of tab cmap (previously called Vega)
# It has been re-ordered so that light colors apperas at the end
tab20_colors = [
    "#1f77b4",
    "#ff7f0e",
    "#2ca02c",
    "#d62728",
    "#9467bd",
    "#8c564b",
    "#e377c2",
    "#7f7f7f",
    "#bcbd22",
    "#17becf",
    "#aec7e8",
    "#ffbb78",
    "#98df8a",
    "#ff9896",
    "#c5b0d5",
    "#c49c94",
    "#f7b6d2",
    "#c7c7c7",
    "#dbdb8d",
    "#9edae5",
]


def get_plot_color(number):
    """Return color for a line number.
    Color are extracted from tab20 colormap which is an extension of
    matplotlib 2.x CN colors. 20 colors are available.

    Parameters
    ----------
    number : `int`
        Number of the color to pick

    Returns
    -------
    color : `str`
        Color in hexadecimal format
    """
    return tab20_colors[number % len(tab20_colors)]


# TODO: use n_iter instead or pass, epoch or whatnot


def extract_history(solvers, x, y, given_labels):
    x_arrays = []
    y_arrays = []
    labels = []
    for i, solver in enumerate(solvers):
        if hasattr(solver, "history_"):
            history = solver.history_
            if not isinstance(history, History):
                raise ValueError("Not an history !")
        else:
            raise ValueError("Object %s has no history" % solver.__class__.__name__)

        # If label was not given we override it
        if given_labels is not None and i < len(given_labels):
            # Better test
            label = given_labels[i]
        else:
            label = solver.__class__.__name__

        if x not in history.values.keys():
            raise ValueError("%s has no history for %s" % (label, x))
        elif y not in history.values.keys():
            raise ValueError("%s has no history for %s" % (label, y))
        else:
            x_arrays.append(np.array(history.values[x]))
            y_arrays.append(np.array(history.values[y]))
            labels.append(label)
    return x_arrays, y_arrays, labels


# TODO: defaults for x and


def plot_history(
    solvers,
    x,
    y,
    labels=None,
    show=True,
    log_scale: bool = False,
    dist_min: bool = False,
    rendering: str = "matplotlib",
    ax=None,
):
    """Plot the history of convergence of learners or solvers.

    It is used to compare easily their convergence performance.

    Parameters
    ----------
    solvers : `list` of `object`
        A list of solvers or learners with an history attribute to plot

    x : `str`
        The element of history to use as x-axis

    y : `str`, default='obj'
        The element of history to use as y-axis

    labels : `list` of `str`, default=None
        Label of each solver_old in the legend. If set to None then the class
        name of each solver_old will be used.

    show : `bool`, default=`True`
        if `True`, show the plot. Otherwise an explicit call to the show
        function is necessary. Useful when superposing several plots.

    log_scale : `bool`, default=`False`
        If `True`, then y-axis is on a log-scale

    dist_min : `bool`, default=`False`
        If `True`, plot the difference between `y` of each solver_old and the
        minimal `y` of all solvers. This is useful when comparing solvers on
        a logarithmic scale, to illustrate linear convergence of algorithms

    rendering : {'matplotlib', 'bokeh'}, default='matplotlib'
        Rendering library. 'bokeh' might fail if the module is not installed.

    ax : `list` of `matplotlib.axes`, default=None
        If not None, the figure will be plot on this axis and show will be
        set to False. Used only with matplotlib
    """
    x_arrays, y_arrays, labels = extract_history(solvers, x, y, labels)

    if dist_min:
        min_y = np.min(np.hstack(y_arrays))
        y_arrays = [y_array - min_y for y_array in y_arrays]

    min_x, max_x = np.min(np.hstack(x_arrays)), np.max(np.hstack(x_arrays))
    min_y, max_y = np.min(np.hstack(y_arrays)), np.max(np.hstack(y_arrays))

    # We want to ensure theses plots starts at 0
    if x in ["time", "n_iter"]:
        min_x = 0

    if rendering == "matplotlib":
        if ax is None:
            _, ax = plt.subplots(1, 1, figsize=(8, 4))
        else:
            show = False

        for i, (solver, x_array, y_array, label) in enumerate(
            zip(solvers, x_arrays, y_arrays, labels)
        ):
            color = get_plot_color(i)
            ax.plot(x_array, y_array, lw=3, label=label, color=color)

        if log_scale:
            ax.set_yscale("log")

        ax.set_xlabel(x, fontsize=16)
        ax.set_ylabel(y, fontsize=16)
        ax.set_xlim([min_x, max_x])
        ax.set_ylim([min_y, max_y])
        ax.tick_params(axis="both", which="major", labelsize=12)
        ax.legend()

        if show is True:
            plt.show()

        return ax.figure

    elif rendering == "bokeh":
        mins = (min_x, max_x, min_y, max_y)
        return plot_bokeh_history(
            solvers, x, y, x_arrays, y_arrays, mins, labels, log_scale, show
        )

    else:
        raise ValueError(
            "Unknown rendering type. Expected 'matplotlib' or "
            "'bokeh', received %s" % rendering
        )


def plot_bokeh_history(
    solvers, x, y, x_arrays, y_arrays, mins, legends, log_scale, show
):
    import bokeh.plotting as bk

    min_x, max_x, min_y, max_y = mins
    if log_scale:
        # Bokeh has a weird behaviour when using logscale with 0 entries...
        # We use the difference between smallest value of second small
        # to set the range of y
        all_ys = np.hstack(y_arrays)
        y_range_min = np.min(all_ys[all_ys != 0])
        if y_range_min < 0:
            raise ValueError("Cannot plot negative values on a log scale")

        fig = bk.Figure(
            plot_height=300, y_axis_type="log", y_range=[y_range_min, max_y]
        )
    else:
        fig = bk.Figure(plot_height=300, x_range=[min_x, max_x], y_range=[min_y, max_y])

    for i, (solver, x_array, y_array, legend) in enumerate(
        zip(solvers, x_arrays, y_arrays, legends)
    ):
        color = get_plot_color(i)
        fig.line(x_array, y_array, line_width=3, legend=legend, color=color)
    fig.xaxis.axis_label = x
    fig.yaxis.axis_label = y
    fig.xaxis.axis_label_text_font_size = "12pt"
    fig.yaxis.axis_label_text_font_size = "12pt"
    if show:
        bk.show(fig)
        return None
    else:
        return fig<|MERGE_RESOLUTION|>--- conflicted
+++ resolved
@@ -932,10 +932,6 @@
                 weights.fill(0.0)
             decision_function(weights, inner_products)
 
-<<<<<<< HEAD
-
-=======
->>>>>>> 24f6f652
         # TODO: First value for tolerance is 1.0 or NaN
         # history.update(epoch=0, obj=obj, tol=1.0, update_bar=True)
         history.update(weights)
